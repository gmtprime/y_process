language: elixir
elixir:
  - 1.2.6
  - 1.3.1
otp_release:
  - 18.0
  - 18.1
  - 18.2
  - 19.0
before_script:
  - MIX_ENV=test mix deps.get
  - MIX_ENV=test mix deps.compile
<<<<<<< HEAD
script:
  - MIX_ENV=test mix compile
=======
  - MIX_ENV=test mix compile
script:
>>>>>>> ecce9d74
  - MIX_ENV=test mix test
after_script:
  - MIX_ENV=docs mix deps.get
  - MIX_ENV=docs mix inch.report<|MERGE_RESOLUTION|>--- conflicted
+++ resolved
@@ -10,13 +10,8 @@
 before_script:
   - MIX_ENV=test mix deps.get
   - MIX_ENV=test mix deps.compile
-<<<<<<< HEAD
-script:
-  - MIX_ENV=test mix compile
-=======
   - MIX_ENV=test mix compile
 script:
->>>>>>> ecce9d74
   - MIX_ENV=test mix test
 after_script:
   - MIX_ENV=docs mix deps.get
